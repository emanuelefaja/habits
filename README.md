## System Setup

<<<<<<< HEAD
1. Install Go 1.20 or later
2. Clone the repository
3. Copy `.env.example` to `.env` and configure your environment variables
4. Install dependencies:
   ```bash
   go mod download
   ```
5. Start the development server:
   ```bash
   go run main.go
   ```
=======
Welcome to habits — a free, open-source, minimalist habit tracker.

![Habits Grid](/static/images/habit-grid.png)

With habits, you can track various different types of habits, including:

- Binary: Choose whether you did or didn't do the habit (i.e. did you meditate, did you exercise, etc.)
- Options: Choose from a set of options (i.e. your mood, your rating, etc.)
- Number: Track a number (i.e. how many times you did the habit)
- Set-Reps: Track a set of reps (i.e. how many sets and reps you did)

For each habit type, you also have the ability to drill down into the habit to see your progress over time and some interesting statistics:

![Habits Stats](/static/images/habit-statistics.png)
>>>>>>> 41f4a03b

The API server will be available at `http://localhost:8080`

<<<<<<< HEAD

## Project Structure

```
├── api/               - API handlers and routes
│   ├── github.go     - GitHub synchronization logic
├── models/           - Database models and ORM layer
│   ├── user.go       - User model and DB operations
│   ├── habit.go      - Habit tracking logic
│   └── goal.go       - Goal management
├── middleware/       - Authentication and session management
│   ├── auth.go       - Authorization middleware
│   └── session.go    - Session configuration
├── ui/               - User interface components
│   ├── components/   - Reusable template components
│   ├── layouts/      - Base page layouts
│   └── static/       - Static assets (CSS, JS, images)
├── main.go           - Application entry point
└── .env.example      - Environment configuration template
```

## Key Components:
- `api/`: Handles external integrations and REST API endpoints
- `models/`: Database schema definitions and CRUD operations
- `middleware/`: Authentication flow and session management
- `ui/`: HTML templates and frontend assets using Go's template engine


## License

This project is licensed under the [GNU Affero General Public License v3](LICENSE.txt).  
Copyright © 2024 Emanuele Faja. See [LICENSE.txt](LICENSE.txt) for full terms.
=======
This project is open source and licensed under the AGPL-3.0 license. See the [LICENSE.txt](LICENSE.txt) file for more details. 

Feel free to contribute to the project by opening a PR or by reporting an issue.


# Self Host Locally

- git clone https://github.com/emanuelefaja/habits
- go build -o habits
- ./habits


**Start your journey** ➡️ [habits.co](https://habits.co)
>>>>>>> 41f4a03b
<|MERGE_RESOLUTION|>--- conflicted
+++ resolved
@@ -1,18 +1,3 @@
-## System Setup
-
-<<<<<<< HEAD
-1. Install Go 1.20 or later
-2. Clone the repository
-3. Copy `.env.example` to `.env` and configure your environment variables
-4. Install dependencies:
-   ```bash
-   go mod download
-   ```
-5. Start the development server:
-   ```bash
-   go run main.go
-   ```
-=======
 Welcome to habits — a free, open-source, minimalist habit tracker.
 
 ![Habits Grid](/static/images/habit-grid.png)
@@ -27,14 +12,8 @@
 For each habit type, you also have the ability to drill down into the habit to see your progress over time and some interesting statistics:
 
 ![Habits Stats](/static/images/habit-statistics.png)
->>>>>>> 41f4a03b
-
-The API server will be available at `http://localhost:8080`
-
-<<<<<<< HEAD
 
 ## Project Structure
-
 ```
 ├── api/               - API handlers and routes
 │   ├── github.go     - GitHub synchronization logic
@@ -59,16 +38,9 @@
 - `middleware/`: Authentication flow and session management
 - `ui/`: HTML templates and frontend assets using Go's template engine
 
-
-## License
-
-This project is licensed under the [GNU Affero General Public License v3](LICENSE.txt).  
-Copyright © 2024 Emanuele Faja. See [LICENSE.txt](LICENSE.txt) for full terms.
-=======
 This project is open source and licensed under the AGPL-3.0 license. See the [LICENSE.txt](LICENSE.txt) file for more details. 
 
 Feel free to contribute to the project by opening a PR or by reporting an issue.
-
 
 # Self Host Locally
 
@@ -76,6 +48,19 @@
 - go build -o habits
 - ./habits
 
+## System Setup
 
-**Start your journey** ➡️ [habits.co](https://habits.co)
->>>>>>> 41f4a03b
+1. Install Go 1.20 or later
+2. Clone the repository
+3. Copy `.env.example` to `.env` and configure your environment variables
+4. Install dependencies:
+   ```bash
+   go mod download
+   ```
+5. Start the development server:
+   ```bash
+   go run main.go
+   ```
+The API server will be available at `http://localhost:8080`
+
+**Start your journey** ➡️ [habits.co](https://habits.co)